package plugins

import (
	"context"

	"github.com/grafana/grafana-plugin-sdk-go/backend"
	"github.com/grafana/grafana/pkg/components/simplejson"
	"github.com/grafana/grafana/pkg/models"
)

// Manager is the plugin manager service interface.
type Manager interface {
	// Renderer gets the renderer plugin.
	Renderer() *RendererPlugin
	// GetDataSource gets a data source plugin with a certain ID.
	GetDataSource(id string) *DataSourcePlugin
	// GetDataPlugin gets a data plugin with a certain ID.
	GetDataPlugin(id string) DataPlugin
	// GetPlugin gets a plugin with a certain ID.
	GetPlugin(id string) *PluginBase
	// GetApp gets an app plugin with a certain ID.
	GetApp(id string) *AppPlugin
	// DataSourceCount gets the number of data sources.
	DataSourceCount() int
	// DataSources gets all data sources.
	DataSources() []*DataSourcePlugin
	// Apps gets all app plugins.
	Apps() []*AppPlugin
	// PanelCount gets the number of panels.
	PanelCount() int
	// AppCount gets the number of apps.
	AppCount() int
	// GetEnabledPlugins gets enabled plugins.
	// GetEnabledPlugins gets enabled plugins.
	GetEnabledPlugins(orgID int64) (*EnabledPlugins, error)
	// GrafanaLatestVersion gets the latest Grafana version.
	GrafanaLatestVersion() string
	// GrafanaHasUpdate returns whether Grafana has an update.
	GrafanaHasUpdate() bool
	// Plugins gets all plugins.
	Plugins() []*PluginBase
	// StaticRoutes gets all static routes.
	StaticRoutes() []*PluginStaticRoute
	// GetPluginSettings gets settings for a certain plugin.
	GetPluginSettings(orgID int64) (map[string]*models.PluginSettingInfoDTO, error)
	// GetPluginDashboards gets dashboards for a certain org/plugin.
	GetPluginDashboards(orgID int64, pluginID string) ([]*PluginDashboardInfoDTO, error)
	// GetPluginMarkdown gets markdown for a certain plugin/name.
	GetPluginMarkdown(pluginID string, name string) ([]byte, error)
	// ImportDashboard imports a dashboard.
	ImportDashboard(pluginID, path string, orgID, folderID int64, dashboardModel *simplejson.Json,
		overwrite bool, inputs []ImportDashboardInput, user *models.SignedInUser,
		requestHandler DataRequestHandler) (PluginDashboardInfoDTO, *models.Dashboard, error)
	// ScanningErrors returns plugin scanning errors encountered.
	ScanningErrors() []PluginError
	// LoadPluginDashboard loads a plugin dashboard.
	LoadPluginDashboard(pluginID, path string) (*models.Dashboard, error)
	// IsAppInstalled returns whether an app is installed.
	IsAppInstalled(id string) bool
	// Install installs a plugin.
	Install(ctx context.Context, pluginID, version string) error
	// Uninstall uninstalls a plugin.
	Uninstall(ctx context.Context, pluginID string) error
}

type ImportDashboardInput struct {
	Type     string `json:"type"`
	PluginId string `json:"pluginId"`
	Name     string `json:"name"`
	Value    string `json:"value"`
}

// DataRequestHandler is a data request handler interface.
type DataRequestHandler interface {
	// HandleRequest handles a data request.
	HandleRequest(context.Context, *models.DataSource, DataQuery) (DataResponse, error)
}

<<<<<<< HEAD
type PluginFinderV2 interface {
	// Find tries to discover all plugin.json in the provider directory and then returns their file-system paths.
	Find(string) ([]string, error)
}

type PluginLoaderV2 interface {
	// Load loads a list plugins and returns them.
	LoadAll(pluginJSONPaths []string, requireSigned bool) ([]*PluginV2, error)

	// Load loads a plugin and returns it.
	Load(pluginJSONPath string, requireSigned bool) (*PluginV2, error)
}

type PluginInitializerV2 interface {
	// Initialize initializes a plugin.
	Initialize(plugin *PluginV2) error
}

type PluginManagerV2 interface {
	Reload() // find, load and initialize dynamically

	StartPlugin(ctx context.Context, pluginID string) error
	StopPlugin(ctx context.Context, pluginID string) error

	// Fetch plugin info
	DataSource(pluginID string)
	Panel(pluginID string)
	App(pluginID string)
	Renderer()

	DataSources()
	Apps()

	// Plugin error metadata
	Errors(pluginID string)

	// Fetch plugin data
	QueryData(ctx context.Context, req *backend.QueryDataRequest) (*backend.QueryDataResponse, error)
	CallResource(pluginConfig backend.PluginContext, ctx *models.ReqContext, path string)
	CollectMetrics(ctx context.Context, pluginID string) (*backend.CollectMetricsResult, error)
	CheckHealth(ctx context.Context, pCtx backend.PluginContext) (*backend.CheckHealthResult, error)
	// StreamingHandler

	IsSupported(pluginID string) bool
	IsEnabled() bool

	Register(*PluginV2) error

	InstallCorePlugin(string, InstallOpts) error
=======
type PluginInstaller interface {
	// Install finds the plugin given the provided information
	// and installs in the provided plugins directory.
	Install(ctx context.Context, pluginID, version, pluginsDirectory, pluginZipURL, pluginRepoURL string) error
	// Uninstall removes the specified plugin from the provided plugins directory.
	Uninstall(ctx context.Context, pluginID, pluginPath string) error
}

type PluginInstallerLogger interface {
	Successf(format string, args ...interface{})
	Failuref(format string, args ...interface{})

	Info(args ...interface{})
	Infof(format string, args ...interface{})
	Debug(args ...interface{})
	Debugf(format string, args ...interface{})
	Warn(args ...interface{})
	Warnf(format string, args ...interface{})
	Error(args ...interface{})
	Errorf(format string, args ...interface{})
>>>>>>> ec3f8ce0
}<|MERGE_RESOLUTION|>--- conflicted
+++ resolved
@@ -76,7 +76,28 @@
 	HandleRequest(context.Context, *models.DataSource, DataQuery) (DataResponse, error)
 }
 
-<<<<<<< HEAD
+type PluginInstaller interface {
+	// Install finds the plugin given the provided information
+	// and installs in the provided plugins directory.
+	Install(ctx context.Context, pluginID, version, pluginsDirectory, pluginZipURL, pluginRepoURL string) error
+	// Uninstall removes the specified plugin from the provided plugins directory.
+	Uninstall(ctx context.Context, pluginID, pluginPath string) error
+}
+
+type PluginInstallerLogger interface {
+	Successf(format string, args ...interface{})
+	Failuref(format string, args ...interface{})
+
+	Info(args ...interface{})
+	Infof(format string, args ...interface{})
+	Debug(args ...interface{})
+	Debugf(format string, args ...interface{})
+	Warn(args ...interface{})
+	Warnf(format string, args ...interface{})
+	Error(args ...interface{})
+	Errorf(format string, args ...interface{})
+}
+
 type PluginFinderV2 interface {
 	// Find tries to discover all plugin.json in the provider directory and then returns their file-system paths.
 	Find(string) ([]string, error)
@@ -126,26 +147,4 @@
 	Register(*PluginV2) error
 
 	InstallCorePlugin(string, InstallOpts) error
-=======
-type PluginInstaller interface {
-	// Install finds the plugin given the provided information
-	// and installs in the provided plugins directory.
-	Install(ctx context.Context, pluginID, version, pluginsDirectory, pluginZipURL, pluginRepoURL string) error
-	// Uninstall removes the specified plugin from the provided plugins directory.
-	Uninstall(ctx context.Context, pluginID, pluginPath string) error
-}
-
-type PluginInstallerLogger interface {
-	Successf(format string, args ...interface{})
-	Failuref(format string, args ...interface{})
-
-	Info(args ...interface{})
-	Infof(format string, args ...interface{})
-	Debug(args ...interface{})
-	Debugf(format string, args ...interface{})
-	Warn(args ...interface{})
-	Warnf(format string, args ...interface{})
-	Error(args ...interface{})
-	Errorf(format string, args ...interface{})
->>>>>>> ec3f8ce0
 }