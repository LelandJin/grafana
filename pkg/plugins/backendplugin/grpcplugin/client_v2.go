package grpcplugin

import (
	"context"
	"errors"
	"fmt"
	"io"

	"github.com/grafana/grafana-plugin-sdk-go/backend"
	"github.com/grafana/grafana-plugin-sdk-go/backend/grpcplugin"
	"github.com/grafana/grafana-plugin-sdk-go/genproto/pluginv2"
	"github.com/grafana/grafana/pkg/infra/log"
	"github.com/grafana/grafana/pkg/plugins/backendplugin"
	"github.com/grafana/grafana/pkg/plugins/backendplugin/pluginextensionv2"
	"github.com/grafana/grafana/pkg/util/errutil"
	"github.com/hashicorp/go-plugin"
	"google.golang.org/grpc/codes"
	"google.golang.org/grpc/status"
)

type ClientV2 struct {
	grpcplugin.DiagnosticsClient
	grpcplugin.ResourceClient
	grpcplugin.DataClient
	grpcplugin.StreamClient
	pluginextensionv2.RendererPlugin
}

func newClientV2(descriptor PluginDescriptor, logger log.Logger, rpcClient plugin.ClientProtocol) (pluginClient, error) {
	rawDiagnostics, err := rpcClient.Dispense("diagnostics")
	if err != nil {
		return nil, err
	}

	rawResource, err := rpcClient.Dispense("resource")
	if err != nil {
		return nil, err
	}

	rawData, err := rpcClient.Dispense("data")
	if err != nil {
		return nil, err
	}

	rawStream, err := rpcClient.Dispense("stream")
	if err != nil {
		return nil, err
	}

	rawRenderer, err := rpcClient.Dispense("renderer")
	if err != nil {
		return nil, err
	}

	c := ClientV2{}
	if rawDiagnostics != nil {
		if diagnosticsClient, ok := rawDiagnostics.(grpcplugin.DiagnosticsClient); ok {
			c.DiagnosticsClient = diagnosticsClient
		}
	}

	if rawResource != nil {
		if resourceClient, ok := rawResource.(grpcplugin.ResourceClient); ok {
			c.ResourceClient = resourceClient
		}
	}

	if rawData != nil {
		if dataClient, ok := rawData.(grpcplugin.DataClient); ok {
<<<<<<< HEAD
			c.DataClient = InstrumentDataClient(dataClient)
=======
			c.DataClient = dataClient
>>>>>>> f580c914
		}
	}

	if rawStream != nil {
		if streamClient, ok := rawStream.(grpcplugin.StreamClient); ok {
			c.StreamClient = streamClient
		}
	}

	if rawRenderer != nil {
		if rendererPlugin, ok := rawRenderer.(pluginextensionv2.RendererPlugin); ok {
			c.RendererPlugin = rendererPlugin
		}
	}

<<<<<<< HEAD
	//if descriptor.startFns.OnStart != nil {
	//	client := &Client{
	//		DataPlugin:     c.DataClient,
	//		RendererPlugin: c.RendererPlugin,
	//		StreamClient:   c.StreamClient,
	//	}
	//	if err := descriptor.startFns.OnStart(descriptor.pluginID, client, logger); err != nil {
	//		return nil, err
	//	}
	//}

	return &c, nil
}

func (c *ClientV2) QueryData(ctx context.Context, req *backend.QueryDataRequest) (*backend.QueryDataResponse, error) {
	if c.DataClient == nil {
		return nil, backendplugin.ErrMethodNotImplemented
	}

	protoReq := backend.ToProto().QueryDataRequest(req)
	protoResp, err := c.DataClient.QueryData(ctx, protoReq)

	if err != nil {
		if status.Code(err) == codes.Unimplemented {
			return nil, backendplugin.ErrMethodNotImplemented
=======
	if descriptor.startRendererFn != nil {
		if err := descriptor.startRendererFn(descriptor.pluginID, c.RendererPlugin, logger); err != nil {
			return nil, err
>>>>>>> f580c914
		}
		return nil, err
	}

	return backend.FromProto().QueryDataResponse(protoResp)
}

func (c *ClientV2) CollectMetrics(ctx context.Context) (*backend.CollectMetricsResult, error) {
	if c.DiagnosticsClient == nil {
		return &backend.CollectMetricsResult{}, nil
	}

	protoResp, err := c.DiagnosticsClient.CollectMetrics(ctx, &pluginv2.CollectMetricsRequest{})
	if err != nil {
		if status.Code(err) == codes.Unimplemented {
			return &backend.CollectMetricsResult{}, nil
		}

		return nil, err
	}

	return backend.FromProto().CollectMetricsResponse(protoResp), nil
}

func (c *ClientV2) CheckHealth(ctx context.Context, req *backend.CheckHealthRequest) (*backend.CheckHealthResult, error) {
	if c.DiagnosticsClient == nil {
		return nil, backendplugin.ErrMethodNotImplemented
	}

	protoContext := backend.ToProto().PluginContext(req.PluginContext)
	protoResp, err := c.DiagnosticsClient.CheckHealth(ctx, &pluginv2.CheckHealthRequest{PluginContext: protoContext})

	if err != nil {
		if status.Code(err) == codes.Unimplemented {
			return &backend.CheckHealthResult{
				Status:  backend.HealthStatusUnknown,
				Message: "Health check not implemented",
			}, nil
		}
		return nil, err
	}

	return backend.FromProto().CheckHealthResponse(protoResp), nil
}

<<<<<<< HEAD
func (c *ClientV2) CallResource(ctx context.Context, req *backend.CallResourceRequest, sender backend.CallResourceResponseSender) error {
=======
func (c *clientV2) QueryData(ctx context.Context, req *backend.QueryDataRequest) (*backend.QueryDataResponse, error) {
	if c.DataClient == nil {
		return nil, backendplugin.ErrMethodNotImplemented
	}

	protoReq := backend.ToProto().QueryDataRequest(req)
	protoResp, err := c.DataClient.QueryData(ctx, protoReq)

	if err != nil {
		if status.Code(err) == codes.Unimplemented {
			return nil, backendplugin.ErrMethodNotImplemented
		}

		return nil, errutil.Wrap("Failed to query data", err)
	}

	return backend.FromProto().QueryDataResponse(protoResp)
}

func (c *clientV2) CallResource(ctx context.Context, req *backend.CallResourceRequest, sender backend.CallResourceResponseSender) error {
>>>>>>> f580c914
	if c.ResourceClient == nil {
		return backendplugin.ErrMethodNotImplemented
	}

	protoReq := backend.ToProto().CallResourceRequest(req)
	protoStream, err := c.ResourceClient.CallResource(ctx, protoReq)
	if err != nil {
		if status.Code(err) == codes.Unimplemented {
			return backendplugin.ErrMethodNotImplemented
		}

		return errutil.Wrap("Failed to call resource", err)
	}

	for {
		protoResp, err := protoStream.Recv()
		if err != nil {
			if status.Code(err) == codes.Unimplemented {
				return backendplugin.ErrMethodNotImplemented
			}

			if errors.Is(err, io.EOF) {
				return nil
			}

			return errutil.Wrap("failed to receive call resource response", err)
		}

		if err := sender.Send(backend.FromProto().CallResourceResponse(protoResp)); err != nil {
			return err
		}
	}
}

func (c *ClientV2) SubscribeStream(ctx context.Context, req *backend.SubscribeStreamRequest) (*backend.SubscribeStreamResponse, error) {
	if c.StreamClient == nil {
		return nil, backendplugin.ErrMethodNotImplemented
	}
	protoResp, err := c.StreamClient.SubscribeStream(ctx, backend.ToProto().SubscribeStreamRequest(req))
	if err != nil {
		return nil, err
	}
	return backend.FromProto().SubscribeStreamResponse(protoResp), nil
}

func (c *ClientV2) PublishStream(ctx context.Context, req *backend.PublishStreamRequest) (*backend.PublishStreamResponse, error) {
	if c.StreamClient == nil {
		return nil, backendplugin.ErrMethodNotImplemented
	}
	protoResp, err := c.StreamClient.PublishStream(ctx, backend.ToProto().PublishStreamRequest(req))
	if err != nil {
		return nil, err
	}
	return backend.FromProto().PublishStreamResponse(protoResp), nil
}

func (c *ClientV2) RunStream(ctx context.Context, req *backend.RunStreamRequest, sender *backend.StreamSender) error {
	if c.StreamClient == nil {
		return backendplugin.ErrMethodNotImplemented
	}

	protoReq := backend.ToProto().RunStreamRequest(req)
	protoStream, err := c.StreamClient.RunStream(ctx, protoReq)
	if err != nil {
		if status.Code(err) == codes.Unimplemented {
			return backendplugin.ErrMethodNotImplemented
		}
		return errutil.Wrap("Failed to call resource", err)
	}

	for {
		p, err := protoStream.Recv()
		if err != nil {
			if status.Code(err) == codes.Unimplemented {
				return backendplugin.ErrMethodNotImplemented
			}
			if errors.Is(err, io.EOF) {
				return nil
			}
			return fmt.Errorf("error running stream: %w", err)
		}
		// From GRPC connection we receive already prepared JSON.
		err = sender.SendJSON(p.Data)
		if err != nil {
			return err
		}
	}
<<<<<<< HEAD
}

type dataClientQueryDataFunc func(ctx context.Context, req *pluginv2.QueryDataRequest, opts ...grpc.CallOption) (*pluginv2.QueryDataResponse, error)

func (fn dataClientQueryDataFunc) QueryData(ctx context.Context, req *pluginv2.QueryDataRequest, opts ...grpc.CallOption) (*pluginv2.QueryDataResponse, error) {
	return fn(ctx, req, opts...)
}

func InstrumentDataClient(plugin grpcplugin.DataClient) grpcplugin.DataClient {
	if plugin == nil {
		return nil
	}

	return dataClientQueryDataFunc(func(ctx context.Context, req *pluginv2.QueryDataRequest, opts ...grpc.CallOption) (*pluginv2.QueryDataResponse, error) {
		var resp *pluginv2.QueryDataResponse
		err := instrumentation.InstrumentQueryDataRequest(req.PluginContext.PluginId, func() (innerErr error) {
			resp, innerErr = plugin.QueryData(ctx, req)
			return
		})
		return resp, err
	})
=======
>>>>>>> f580c914
}<|MERGE_RESOLUTION|>--- conflicted
+++ resolved
@@ -18,7 +18,7 @@
 	"google.golang.org/grpc/status"
 )
 
-type ClientV2 struct {
+type clientV2 struct {
 	grpcplugin.DiagnosticsClient
 	grpcplugin.ResourceClient
 	grpcplugin.DataClient
@@ -52,7 +52,7 @@
 		return nil, err
 	}
 
-	c := ClientV2{}
+	c := clientV2{}
 	if rawDiagnostics != nil {
 		if diagnosticsClient, ok := rawDiagnostics.(grpcplugin.DiagnosticsClient); ok {
 			c.DiagnosticsClient = diagnosticsClient
@@ -67,11 +67,7 @@
 
 	if rawData != nil {
 		if dataClient, ok := rawData.(grpcplugin.DataClient); ok {
-<<<<<<< HEAD
-			c.DataClient = InstrumentDataClient(dataClient)
-=======
 			c.DataClient = dataClient
->>>>>>> f580c914
 		}
 	}
 
@@ -87,45 +83,16 @@
 		}
 	}
 
-<<<<<<< HEAD
-	//if descriptor.startFns.OnStart != nil {
-	//	client := &Client{
-	//		DataPlugin:     c.DataClient,
-	//		RendererPlugin: c.RendererPlugin,
-	//		StreamClient:   c.StreamClient,
-	//	}
-	//	if err := descriptor.startFns.OnStart(descriptor.pluginID, client, logger); err != nil {
-	//		return nil, err
-	//	}
-	//}
-
-	return &c, nil
-}
-
-func (c *ClientV2) QueryData(ctx context.Context, req *backend.QueryDataRequest) (*backend.QueryDataResponse, error) {
-	if c.DataClient == nil {
-		return nil, backendplugin.ErrMethodNotImplemented
-	}
-
-	protoReq := backend.ToProto().QueryDataRequest(req)
-	protoResp, err := c.DataClient.QueryData(ctx, protoReq)
-
-	if err != nil {
-		if status.Code(err) == codes.Unimplemented {
-			return nil, backendplugin.ErrMethodNotImplemented
-=======
 	if descriptor.startRendererFn != nil {
 		if err := descriptor.startRendererFn(descriptor.pluginID, c.RendererPlugin, logger); err != nil {
 			return nil, err
->>>>>>> f580c914
-		}
-		return nil, err
-	}
-
-	return backend.FromProto().QueryDataResponse(protoResp)
-}
-
-func (c *ClientV2) CollectMetrics(ctx context.Context) (*backend.CollectMetricsResult, error) {
+		}
+	}
+
+	return &c, nil
+}
+
+func (c *clientV2) CollectMetrics(ctx context.Context) (*backend.CollectMetricsResult, error) {
 	if c.DiagnosticsClient == nil {
 		return &backend.CollectMetricsResult{}, nil
 	}
@@ -142,7 +109,7 @@
 	return backend.FromProto().CollectMetricsResponse(protoResp), nil
 }
 
-func (c *ClientV2) CheckHealth(ctx context.Context, req *backend.CheckHealthRequest) (*backend.CheckHealthResult, error) {
+func (c *clientV2) CheckHealth(ctx context.Context, req *backend.CheckHealthRequest) (*backend.CheckHealthResult, error) {
 	if c.DiagnosticsClient == nil {
 		return nil, backendplugin.ErrMethodNotImplemented
 	}
@@ -163,9 +130,6 @@
 	return backend.FromProto().CheckHealthResponse(protoResp), nil
 }
 
-<<<<<<< HEAD
-func (c *ClientV2) CallResource(ctx context.Context, req *backend.CallResourceRequest, sender backend.CallResourceResponseSender) error {
-=======
 func (c *clientV2) QueryData(ctx context.Context, req *backend.QueryDataRequest) (*backend.QueryDataResponse, error) {
 	if c.DataClient == nil {
 		return nil, backendplugin.ErrMethodNotImplemented
@@ -186,7 +150,6 @@
 }
 
 func (c *clientV2) CallResource(ctx context.Context, req *backend.CallResourceRequest, sender backend.CallResourceResponseSender) error {
->>>>>>> f580c914
 	if c.ResourceClient == nil {
 		return backendplugin.ErrMethodNotImplemented
 	}
@@ -221,7 +184,7 @@
 	}
 }
 
-func (c *ClientV2) SubscribeStream(ctx context.Context, req *backend.SubscribeStreamRequest) (*backend.SubscribeStreamResponse, error) {
+func (c *clientV2) SubscribeStream(ctx context.Context, req *backend.SubscribeStreamRequest) (*backend.SubscribeStreamResponse, error) {
 	if c.StreamClient == nil {
 		return nil, backendplugin.ErrMethodNotImplemented
 	}
@@ -232,7 +195,7 @@
 	return backend.FromProto().SubscribeStreamResponse(protoResp), nil
 }
 
-func (c *ClientV2) PublishStream(ctx context.Context, req *backend.PublishStreamRequest) (*backend.PublishStreamResponse, error) {
+func (c *clientV2) PublishStream(ctx context.Context, req *backend.PublishStreamRequest) (*backend.PublishStreamResponse, error) {
 	if c.StreamClient == nil {
 		return nil, backendplugin.ErrMethodNotImplemented
 	}
@@ -243,7 +206,7 @@
 	return backend.FromProto().PublishStreamResponse(protoResp), nil
 }
 
-func (c *ClientV2) RunStream(ctx context.Context, req *backend.RunStreamRequest, sender *backend.StreamSender) error {
+func (c *clientV2) RunStream(ctx context.Context, req *backend.RunStreamRequest, sender *backend.StreamSender) error {
 	if c.StreamClient == nil {
 		return backendplugin.ErrMethodNotImplemented
 	}
@@ -274,28 +237,4 @@
 			return err
 		}
 	}
-<<<<<<< HEAD
-}
-
-type dataClientQueryDataFunc func(ctx context.Context, req *pluginv2.QueryDataRequest, opts ...grpc.CallOption) (*pluginv2.QueryDataResponse, error)
-
-func (fn dataClientQueryDataFunc) QueryData(ctx context.Context, req *pluginv2.QueryDataRequest, opts ...grpc.CallOption) (*pluginv2.QueryDataResponse, error) {
-	return fn(ctx, req, opts...)
-}
-
-func InstrumentDataClient(plugin grpcplugin.DataClient) grpcplugin.DataClient {
-	if plugin == nil {
-		return nil
-	}
-
-	return dataClientQueryDataFunc(func(ctx context.Context, req *pluginv2.QueryDataRequest, opts ...grpc.CallOption) (*pluginv2.QueryDataResponse, error) {
-		var resp *pluginv2.QueryDataResponse
-		err := instrumentation.InstrumentQueryDataRequest(req.PluginContext.PluginId, func() (innerErr error) {
-			resp, innerErr = plugin.QueryData(ctx, req)
-			return
-		})
-		return resp, err
-	})
-=======
->>>>>>> f580c914
 }