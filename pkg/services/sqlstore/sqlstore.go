--- conflicted
+++ resolved
@@ -58,7 +58,6 @@
 	return newSQLStore(cfg, cacheService, bus, nil)
 }
 
-<<<<<<< HEAD
 func newSQLStore(cfg *setting.Cfg, cacheService *localcache.CacheService, bus bus.Bus, engine *xorm.Engine,
 	opts ...InitTestDBOpt) (*SQLStore, error) {
 	ss := &SQLStore{
@@ -74,15 +73,8 @@
 		}
 	}
 
-	ss.readConfig()
 	if err := ss.initEngine(engine); err != nil {
 		return nil, errutil.Wrap("failed to connect to database", err)
-=======
-func (ss *SQLStore) Init() error {
-	ss.log = log.New("sqlstore")
-	if err := ss.initEngine(); err != nil {
-		return errutil.Wrap("failed to connect to database", err)
->>>>>>> a469fa84
 	}
 
 	ss.Dialect = migrator.NewDialect(ss.engine)
