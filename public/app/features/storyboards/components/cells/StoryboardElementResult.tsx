import React from 'react';
import AutoSizer from 'react-virtualized-auto-sizer';
import {
  StoryboardContext,
  StoryboardDatasourceQuery,
  StoryboardDocumentElement,
  StoryboardVariable,
} from '../../types';
import { css } from '@emotion/css';
import { renderMarkdown, PanelData } from '@grafana/data';
import { PanelRenderer } from '@grafana/runtime';
import { PanelChrome, Table } from '@grafana/ui';

export function ShowStoryboardDocumentElementResult({
  element,
  context,
  result,
}: {
  element: StoryboardDocumentElement;
  context: StoryboardContext;
  result?: StoryboardVariable;
}): JSX.Element | null {
  if (result == null) {
    return null;
  }
  switch (element.type) {
    case 'markdown': {
      // we should parse markdown with a strict subset of options directly to JSX with a library like this:
      // https://github.com/rexxars/commonmark-react-renderer
      const md = renderMarkdown(result.value as string);

      return <div dangerouslySetInnerHTML={{ __html: md }} />;
    }
    // Maybe use the Table component here?
    case 'csv': {
<<<<<<< HEAD
      return element.content.data ? <Table data={element.content.data} width={100} height={400} /> : <></>;
=======
      return element.content.data ? <Table data={element.content.data[0]} width={100} height={300} /> : <></>;
>>>>>>> ad791d03
    }
    case 'plaintext': {
      return null;
    }
    case 'python': {
      return (
        <div>
          <div
            className={css`
              font-size: 10px;
              margin-top: 20px;
              opacity: 0.5;
            `}
          >
            RESULT:
          </div>
          <pre>{JSON.stringify(result.value)}</pre>
        </div>
      );
    }
    case 'query': {
      // TODO: Result of query as table
<<<<<<< HEAD
      if (!result.value) {
        return <p>Nothing here</p>;
      }
      return (
        <>
          <pre>{JSON.stringify((result.value as PanelData).series)}</pre>
        </>
      );
=======
      return <Table data={(result.value as PanelData).series[0]} height={300} width={400} />;
>>>>>>> ad791d03
    }
    case 'timeseries-plot': {
      const target = context[element.from];
      return (
        <div style={{ width: '100%', height: '400px' }}>
          <AutoSizer>
            {({ width, height }) => {
              if (width < 3 || height < 3) {
                return null;
              }

              return (
                <PanelChrome width={width} height={height}>
                  {(innerWidth, innerHeight) => {
                    return (
                      <PanelRenderer
                        title={(target.element as StoryboardDatasourceQuery)?.query.expr}
                        pluginId="timeseries"
                        width={innerWidth}
                        height={innerHeight}
                        data={target.value as PanelData}
                      />
                    );
                  }}
                </PanelChrome>
              );
            }}
          </AutoSizer>
        </div>
      );
    }
  }
}<|MERGE_RESOLUTION|>--- conflicted
+++ resolved
@@ -33,11 +33,7 @@
     }
     // Maybe use the Table component here?
     case 'csv': {
-<<<<<<< HEAD
-      return element.content.data ? <Table data={element.content.data} width={100} height={400} /> : <></>;
-=======
-      return element.content.data ? <Table data={element.content.data[0]} width={100} height={300} /> : <></>;
->>>>>>> ad791d03
+      return element.content.data ? <Table data={element.content.data} width={100} height={300} /> : <></>;
     }
     case 'plaintext': {
       return null;
@@ -60,18 +56,7 @@
     }
     case 'query': {
       // TODO: Result of query as table
-<<<<<<< HEAD
-      if (!result.value) {
-        return <p>Nothing here</p>;
-      }
-      return (
-        <>
-          <pre>{JSON.stringify((result.value as PanelData).series)}</pre>
-        </>
-      );
-=======
       return <Table data={(result.value as PanelData).series[0]} height={300} width={400} />;
->>>>>>> ad791d03
     }
     case 'timeseries-plot': {
       const target = context[element.from];
