import {
  DataQueryRequest,
  DataSourceApi,
  DataSourceInstanceSettings,
  DataSourcePluginMeta,
  ScopedVars,
} from '@grafana/data';
import { PromAlertingRuleState, PromRuleType } from 'app/types/unified-alerting-dto';
import { AlertingRule, Alert, RecordingRule, RuleGroup, RuleNamespace } from 'app/types/unified-alerting';
import DatasourceSrv from 'app/features/plugins/datasource_srv';
import { DataSourceSrv, GetDataSourceListFilters } from '@grafana/runtime';
<<<<<<< HEAD
import { AlertManagerCortexConfig, GrafanaManagedReceiverConfig } from 'app/plugins/datasource/alertmanager/types';
import { of } from 'rxjs';
=======
import {
  AlertManagerCortexConfig,
  AlertmanagerStatus,
  GrafanaManagedReceiverConfig,
} from 'app/plugins/datasource/alertmanager/types';
>>>>>>> ab2f6fe2

let nextDataSourceId = 1;

export const mockDataSource = (partial: Partial<DataSourceInstanceSettings> = {}): DataSourceInstanceSettings => {
  const id = partial.id ?? nextDataSourceId++;

  const ds = {
    id,
    uid: `mock-ds-${nextDataSourceId}`,
    type: 'prometheus',
    name: `Prometheus-${id}`,
    jsonData: {},
    meta: ({
      info: {
        logos: {
          small: 'https://prometheus.io/assets/prometheus_logo_grey.svg',
          large: 'https://prometheus.io/assets/prometheus_logo_grey.svg',
        },
      },
    } as any) as DataSourcePluginMeta,
    ...partial,
  };
  if (!ds.meta.id) {
    ds.meta.id = ds.type;
  }
  return ds;
};

export const mockPromAlert = (partial: Partial<Alert> = {}): Alert => ({
  activeAt: '2021-03-18T13:47:05.04938691Z',
  annotations: {
    message: 'alert with severity "warning"',
  },
  labels: {
    alertname: 'myalert',
    severity: 'warning',
  },
  state: PromAlertingRuleState.Firing,
  value: '1e+00',
  ...partial,
});

export const mockPromAlertingRule = (partial: Partial<AlertingRule> = {}): AlertingRule => {
  return {
    type: PromRuleType.Alerting,
    alerts: [mockPromAlert()],
    name: 'myalert',
    query: 'foo > 1',
    lastEvaluation: '2021-03-23T08:19:05.049595312Z',
    evaluationTime: 0.000395601,
    annotations: {
      message: 'alert with severity "{{.warning}}}"',
    },
    labels: {
      severity: 'warning',
    },
    state: PromAlertingRuleState.Firing,
    health: 'OK',
    ...partial,
  };
};

export const mockPromRecordingRule = (partial: Partial<RecordingRule> = {}): RecordingRule => {
  return {
    type: PromRuleType.Recording,
    query: 'bar < 3',
    labels: {
      cluster: 'eu-central',
    },
    health: 'OK',
    name: 'myrecordingrule',
    lastEvaluation: '2021-03-23T08:19:05.049595312Z',
    evaluationTime: 0.000395601,
    ...partial,
  };
};

export const mockPromRuleGroup = (partial: Partial<RuleGroup> = {}): RuleGroup => {
  return {
    name: 'mygroup',
    interval: 60,
    rules: [mockPromAlertingRule()],
    ...partial,
  };
};

export const mockPromRuleNamespace = (partial: Partial<RuleNamespace> = {}): RuleNamespace => {
  return {
    dataSourceName: 'Prometheus-1',
    name: 'default',
    groups: [mockPromRuleGroup()],
    ...partial,
  };
};

class DataSourceApiEX extends DataSourceApi {
  /**
   * Query for data, and optionally stream results
   */
  query(request: DataQueryRequest) {
    return of({ data: [] });
  }

  /**
   * Test & verify datasource settings & connection details
   */
  testDatasource(): Promise<any> {
    return Promise.resolve({});
  }
}

export class MockDataSourceSrv implements DataSourceSrv {
  // @ts-ignore
  private settingsMapByName: Record<string, DataSourceInstanceSettings> = {};
  private settingsMapByUid: Record<string, DataSourceInstanceSettings> = {};
  private settingsMapById: Record<string, DataSourceInstanceSettings> = {};
  // @ts-ignore
  private templateSrv = {
    getVariables: () => [],
    replace: (name: any) => name,
  };

  constructor(private datasources: DataSourceInstanceSettings[]) {
    this.settingsMapByName = datasources.reduce<Record<string, DataSourceInstanceSettings>>((acc, ds) => {
      if (!ds.uid) {
        ds.uid = ds.name;
      }
      acc[ds.name] = ds;
      acc[ds.uid] = ds;
      return acc;
    }, {});
    for (const dsSettings of Object.values(this.settingsMapByName)) {
      this.settingsMapByUid[dsSettings.uid] = dsSettings;
      this.settingsMapById[dsSettings.id] = dsSettings;
    }
  }

  get(name?: string | null, scopedVars?: ScopedVars): Promise<DataSourceApi> {
    const v = new DataSourceApiEX(this.getInstanceSettings(name)!);
    return Promise.resolve(v);
  }

  /**
   * Get a list of data sources
   */
  getList(filters?: GetDataSourceListFilters): DataSourceInstanceSettings[] {
    return DatasourceSrv.prototype.getList.call(this, filters);
  }

  /**
   * Get settings and plugin metadata by name or uid
   */
  getInstanceSettings(nameOrUid: string | null | undefined): DataSourceInstanceSettings | undefined {
    const v = DatasourceSrv.prototype.getInstanceSettings.call(this, nameOrUid) || this.datasources[0];
    if (!v) {
      return ({ meta: { info: { logos: {} } } } as unknown) as DataSourceInstanceSettings;
    }
    return v;
  }
}

export const mockGrafanaReceiver = (
  type: string,
  overrides: Partial<GrafanaManagedReceiverConfig> = {}
): GrafanaManagedReceiverConfig => ({
  type: type,
  name: type,
  disableResolveMessage: false,
  settings: {},
  ...overrides,
});

export const someGrafanaAlertManagerConfig: AlertManagerCortexConfig = {
  template_files: {
    'first template': 'first template content',
    'second template': 'second template content',
    'third template': 'third template',
  },
  alertmanager_config: {
    route: {
      receiver: 'default',
    },
    receivers: [
      {
        name: 'default',
        grafana_managed_receiver_configs: [mockGrafanaReceiver('email')],
      },
      {
        name: 'critical',
        grafana_managed_receiver_configs: [mockGrafanaReceiver('slack'), mockGrafanaReceiver('pagerduty')],
      },
    ],
  },
};

export const someCloudAlertManagerStatus: AlertmanagerStatus = {
  cluster: {
    peers: [],
    status: 'ok',
  },
  uptime: '10 hours',
  versionInfo: {
    branch: '',
    version: '',
    goVersion: '',
    buildDate: '',
    buildUser: '',
    revision: '',
  },
  config: {
    route: {
      receiver: 'default-email',
    },
    receivers: [
      {
        name: 'default-email',
        email_configs: [
          {
            to: 'example@example.com',
          },
        ],
      },
    ],
  },
};

export const someCloudAlertManagerConfig: AlertManagerCortexConfig = {
  template_files: {
    'foo template': 'foo content',
  },
  alertmanager_config: {
    route: {
      receiver: 'cloud-receiver',
    },
    receivers: [
      {
        name: 'cloud-receiver',
        email_configs: [
          {
            to: 'domas.lapinskas@grafana.com',
          },
        ],
        slack_configs: [
          {
            api_url: 'http://slack1',
            channel: '#mychannel',
            actions: [
              {
                text: 'action1text',
                type: 'action1type',
                url: 'http://action1',
              },
            ],
            fields: [
              {
                title: 'field1',
                value: 'text1',
              },
              {
                title: 'field2',
                value: 'text2',
              },
            ],
          },
        ],
      },
    ],
  },
};<|MERGE_RESOLUTION|>--- conflicted
+++ resolved
@@ -9,16 +9,12 @@
 import { AlertingRule, Alert, RecordingRule, RuleGroup, RuleNamespace } from 'app/types/unified-alerting';
 import DatasourceSrv from 'app/features/plugins/datasource_srv';
 import { DataSourceSrv, GetDataSourceListFilters } from '@grafana/runtime';
-<<<<<<< HEAD
-import { AlertManagerCortexConfig, GrafanaManagedReceiverConfig } from 'app/plugins/datasource/alertmanager/types';
-import { of } from 'rxjs';
-=======
 import {
   AlertManagerCortexConfig,
   AlertmanagerStatus,
   GrafanaManagedReceiverConfig,
 } from 'app/plugins/datasource/alertmanager/types';
->>>>>>> ab2f6fe2
+import { of } from 'rxjs';
 
 let nextDataSourceId = 1;
 
